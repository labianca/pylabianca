--- conflicted
+++ resolved
@@ -28,14 +28,9 @@
 # the directory with sorting results - that is after manual curation and
 # export using updateSORTINGresults_mm matlab function located in
 # psy_screenning-\helpers\sorting_utils)
-<<<<<<< HEAD
-data_dir = (r'G:\.shortcut-targets-by-id\1XlCWYRlHP0YDbmo3p1NGIC6lN9XZ8l1O\switchorder\derivatives\sorting\sub-W02\ses-main\sub-W02_ses-main_task-switchorder_run-01_sorter-osort_norm-False_format-standard')
-save_fig_dir = (r'D:\Dropbox\PROJ\Labianka\sorting\ref_tests\sub-W02_test02')
-=======
 data_dir = (r'G:\.shortcut-targets-by-id\1XlCWYRlHP0YDbmo3p1NGIC6lN9XZ8l1O\switchorder\derivatives\sorting\sub-U06\ses-main\sub-U06_ses-main_task-switchorder_run-01_sorter-osort_norm-False')
 save_fig = True
 save_fig_dir = (r'C:\Users\mmagnuski\Dropbox\PROJ\Labianka\sorting\ref_tests\sub-U06')
->>>>>>> 8dea4572
 
 # data format - standard or mm (depends on how you exported the curated units)
 data_format = 'standard'
@@ -70,11 +65,7 @@
 
 # read the file
 print('Reading files - including all waveforms...')
-<<<<<<< HEAD
 spk = pln.io.read_osort(data_dir, waveform=True, format=data_format)
-=======
-spk = pln.io.read_osort(data_dir, waveform=True, format='mm')
->>>>>>> 8dea4572
 print('done.')
 
 
@@ -212,7 +203,7 @@
                    isi_ranks * weights['isi'] +
                    std_ranks * weights['std'] +
                    dns_ranks * weights['dns'])
-    
+
     # save drop cells info according to percentiles and ranks
     save_idx = cell_idx.copy()
     save_idx_perc = np.delete(save_idx, score.argmax())
@@ -228,14 +219,14 @@
             spk, similarity, clusters, suspicious_idx, cluster_idx=cluster_idx)
         fig.savefig(op.join(save_fig_dir, fname), dpi=300)
         plt.close(fig)
-    
+
         spk_sel = spk.copy().pick_cells(cell_idx)
-    
+
         fname = f'cluster_{cluster_idx:02g}_02_score_percentiles.png'
         fig = plot_scores(spk_sel, score)
         fig.savefig(op.join(save_fig_dir, fname), dpi=300)
         plt.close(fig)
-    
+
         fname = f'cluster_{cluster_idx:02g}_03_score_within_cluster_ranks.png'
         fig = plot_scores(spk_sel, score_ranks)
         fig.savefig(op.join(save_fig_dir, fname), dpi=300)
@@ -244,12 +235,12 @@
 if save_fig:
     print('Plotting ignored clusters...')
     ignored_clst_idx = np.where(counts < min_ref_channels)[0]
-    
+
     if len(ignored_clst_idx) > 0:
         ignored_dir = op.join(save_fig_dir, 'ignored_clusters')
         if not op.isdir(ignored_dir):
             os.mkdir(ignored_dir)
-    
+
     for cluster_idx in ignored_clst_idx:
         fname = f'cluster_{cluster_idx:02g}_01_coincid.png'
         fig = pln.spike_distance.plot_high_similarity_cluster(
