from numbers import Real

import numpy as np
import pandas as pd

from .utils import (xr_find_nested_dims, cellinfo_from_xarray,
                    _inherit_metadata_from_xarray, assign_session_coord)


# TODO: ! adapt for multiple cells
# TODO: ensure same ``frate`` explanation for all functions
#         Xarray with spike rate  or spike density containing ``'cell'``,
#        ``'trial'`` and ``'time'`` dimensions.
#       - obtained with SpikeEpochs.spike_rate or SpikeEpochs.spike_density
#       - dimensions: ..., ..., ...
# TODO: make more universal (do not require 'time' and 'trial' dimensions)
def explained_variance(frate, groupby, kind='omega'):
    """Calculate percentage of explained variance (PEV) effect size.

    Parameters
    ----------
    frate : xarray.DataArray
        Firing rate data.
    groupby : str
        Name of the grouping variable. It is assumed that the variable is
        categorical with at least two levels and is specified as a coordinate
        for the trial dimension.
    kind : str
        Type of effect size to calculate. Can be either 'omega' or 'eta' for
        omega squared and eta squared respectively.

    Returns
    -------
    es : xarray.DataArray
        Explained variance effect size.
    """
    assert kind in ('omega', 'eta'), 'kind must be either "omega" or "eta"'
    is_omega = kind == 'omega'

    global_avg = frate.mean(dim='trial')
    has_time = 'time' in frate.dims
    if has_time:
        n_times = len(frate.coords['time'])

    groups, per_group = np.unique(frate.coords[groupby], return_counts=True)
    n_groups = len(groups)

    SS_total = ((frate - global_avg) ** 2).sum(dim='trial')
    SS_between = (np.zeros((n_groups, n_times))
                  if has_time else np.zeros(n_groups))

    if is_omega:
        SS_within = SS_between.copy()

    for idx, (label, arr) in enumerate(frate.groupby(groupby)):
        # are group labels always sorted when using .groupby?
        group_avg = arr.mean(dim='trial')
        SS_between[idx] = per_group[idx] * (group_avg - global_avg) ** 2

        if is_omega:
            within_group = ((arr - group_avg) ** 2).sum(dim='trial')
            SS_within[idx] = within_group

    SS_between = SS_between.sum(axis=0)

    if not is_omega:
        es = SS_between / SS_total
        es.name = 'eta squared'
    else:
        df = n_groups - 1
        n_trials = len(frate.coords['trial'])
        MSE = SS_within.sum(axis=0) / n_trials
        es = (SS_between - df * MSE) / (SS_total + MSE)
        es.name = 'omega squared'

    return es


# TODO: ! adapt for multiple cells
def depth_of_selectivity(frate, groupby):
    '''Compute depth of selectivity for given category.

    Parameters
    ----------
    frate : xarray
        Xarray with firing rate data.
    groupby : str
        Name of the dimension to group by and calculate depth of selectivity
        for.

    Returns
    -------
    selectivity : xarray
        Xarray with depth of selectivity.
    '''

    avg_by_probe = frate.groupby(groupby).mean(dim='trial')
    n_categories = len(avg_by_probe.coords[groupby])
    r_max = avg_by_probe.max(dim=groupby)

    singleton = r_max.shape == ()
    if singleton and r_max.item() == 0:
        return 0, avg_by_probe

    numerator = n_categories - (avg_by_probe / r_max).sum(dim=groupby)
    selectivity = numerator / (n_categories - 1)
    selectivity.name = 'depth of selectivity'

    return selectivity, avg_by_probe


# CONSIDER: could add an attribute informing about condition order
#           (important for t test interpretation for example)
# TODO: change tail order to neg, pos?
def compute_selectivity_continuous(frate, compare='image', n_perm=500,
                                   n_jobs=1):
    '''
    Compute population selectivity for specific experimental category.

    Uses permutation test to compute selectivity p-values.

    Parameters
    ----------
    frate : xarray.DataArray
        Firing rate of the neurons.
    compare : str
        Metadata category to compare. Defaults to ``'image'``.
    n_perm : int
        Number of permutations to use for permutation test. Defaults to
        ``500``.
    n_jobs : int
        Number of parallel jobs. No parallel computation is done when
        ``n_jobs=1`` (default).

    Returns
    -------
    selectivity : dict of xarray.DataArray
        Dictionary of DataArrays with selectivity for each cell. The following
        keys are used:
        * ``'stat'`` - selectivity statistic (t values), DataArray with
          dimensions ``('cell', 'time')`` (unless time was not present in the
          ``frate``)
        * ``'thresh'`` - 95% significance thresholds from permutation test:
          lower, negative (2.5%) and higher, positive (97.5%) tails. DataArray
          with dimensions ``('tail', 'cell', 'time')`` (unless time was not
          present in the ``frate``)
        * ``'perm'`` - selectivity statistic for each permutation. DataArray
          with dimensions ``('perm', 'cell', 'time')`` (unless time was not
          present in the ``frate``)
    '''
    import xarray as xr
    from .stats import permutation_test

    has_time = 'time' in frate.dims

    frate_dims = ['trial', 'cell']
    if has_time:
        frate_dims.append('time')
    frate = frate.transpose(*frate_dims)

    # permutations
    # ------------
    arrs = [arr for _, arr in frate.groupby(compare)]
    stat_name = 't value' if len(arrs) == 2 else 'F value'
    stat_unit = stat_name[0]
    results = permutation_test(
        *arrs, paired=False, n_perm=n_perm,
        return_pvalue=False, return_distribution=True, n_jobs=n_jobs)

    # turn to xarray
    # --------------
    cells = frate.cell.values

    # perm
    dims = ['perm', 'cell']
    coords = {'perm': np.arange(n_perm) + 1,
              'cell': cells}
    if has_time:
        dims.append('time')
        coords['time'] = frate.time.values

    if n_perm > 0:
        results['dist'] = xr.DataArray(data=results['dist'], dims=dims,
                                    coords=coords, name=stat_name)
        use_data = results['stat']
    else:
        use_data = results
        results = dict()

    # stat
    coords = {k: coords[k] for k in dims[1:]}
    results['stat'] = xr.DataArray(
        data=use_data, dims=dims[1:], coords=coords, name=stat_name)

    # thresh
    if n_perm > 0:
        if isinstance(results['thresh'], list) and len(results['thresh']) == 2:
            # two-tail thresholds
            results['thresh'] = np.stack(results['thresh'], axis=0)
            dims2 = ['tail'] + dims[1:]
            coords.update({'tail': ['pos', 'neg']})
        else:
            dims2 = dims[1:]

        results['thresh'] = xr.DataArray(
            data=results['thresh'], dims=dims2, coords=coords, name=stat_name)

    # copy unit information
    # TODO: use a separate utility function
    for key in results.keys():
        results[key].attrs['unit'] = stat_unit
        if 'coord_units' in frate.attrs:
            results[key].attrs['coord_units'] = frate.attrs['coord_units']

    # add cell coords
    copy_coords = xr_find_nested_dims(frate, 'cell')
    if len(copy_coords) > 0:
        for key in results.keys():
            results[key] = _inherit_metadata_from_xarray(
                frate, results[key], 'cell', copy_coords=copy_coords)

    # transform to dataset:
    results = xr.Dataset(results)

    return results


# pbar is now True, which defaults to text tqdm, but could be 'auto'
# TODO: create more progress bars and pass to cluster_based_test
def cluster_based_selectivity(frate, compare, cluster_entry_pval=0.05,
                              n_permutations=1000, n_stat_permutations=0,
                              n_jobs=1, pbar=True, correct_window=0.,
                              min_cluster_pval=0.1, calculate_pev=False,
                              calculate_dos=True, calculate_peak_pev=False,
                              stat_fun=None, baseline_window=(-0.5, 0),
                              copy_cellinfo=True):
    '''Calculate category-sensitivity of neurons using cluster-based tests.

    Performs cluster-based ANOVA on firing rate of each neuron to test
    category-selectivity of the neurons.

    Parameters
    ----------
    frate : xarray.DataArray
        Xarray with spike rate  or spike density containing ``'cell'``,
        ``'trial'`` and ``'time'`` dimensions.
    compare : str
        Dimension labels specified for ``'trial'`` dimension that constitutes
        categories to test selectivity for.
    cluster_entry_pval : float
        P value used as a cluster-entry threshold. The default is ``0.05``.
    n_permutations : int
        Number of permutations to use for permutation test. The default is
        ``1000``.
    n_stat_permutations : int
        Number of permutations to use for non-parametric calculation of the p
        value for the test statistic (see ``stat_fun``). The default is ``0``,
        which means that the p value is calculated parametrically. Using
        non-parametric calculation is slower but more resistant to parametric
        assumptions.
    n_jobs : int
        Number of parallel jobs to use. The default is ``1``. If ``-1``, all
        available CPUs are used. ``n_jobs > 1`` requires the ``joblib``
        package.
    pbar : str | tqdm progressbar
        Progressbar to use. The default is ``'text'`` which creates a
        standard ``tqdm.tqdm`` text progressbar. Can also be ``'notebook'`` for
        a Jupyter notebook progressbar or ``False`` to disable progressbar.
    correct_window : float
        The cluster time window will be extended by this value when calculating
        window average statistics (DoS, PEV). The default is ``0.``.
    min_cluster_pval : float
        Minimum p value for a cluster to be stored in the results dataframe.
    calculate_pev : bool
        Whether to calculate percentage of explained variance (PEV) for each
        cluster. The default is ``False``.
    calculate_dos : bool
        Whether to calculate depth of selectivity (DoS) for each cluster. The
        default is ``True``.
    calculate_peak_pev : bool
        Whether to calculate peak PEV for each cluster. The default is
        ``False``.
    stat_fun : callable
        Function to used in cluster based test for calculating the test
        statistic. The default is ``None``, which means that the test statistic
        is inferred (repeated measures t test or ANOVA).
    baseline_window : tuple of float
        Time window to use as baseline for calculating the baseline-normalized
        firing rate. The default is ``(-0.5, 0)``.
    copy_cellinfo : bool | list of str
        Whether to copy cell information from the xarray to the results
        dataframe. If ``True``, all cell information is copied. If a list of
        strings, only the specified columns are copied. The default is
        ``True``.

    Returns
    -------
    df_cluster : pandas.DataFrame
        Dataframe with category-sensitivity information.
    '''
    import xarray as xr
    from .viz import check_modify_progressbar

    n_cells = len(frate)
    correct_window = [-correct_window, correct_window]
    pbar = check_modify_progressbar(pbar, total=n_cells)

    # this could be simplified or moved to a separate function
    cellinfo = _which_copy_cellinfo(frate, copy_cellinfo)

    # init dataframe for storing results
    df_cluster = _init_df_cluster(
        calculate_pev, calculate_dos, calculate_peak_pev, baseline_window,
        cellinfo=cellinfo)
    df_parts = list()

    def pick_cellinfo(cellinfo, pick):
        return cellinfo.iloc[pick, :] if cellinfo is not None else None

    if n_jobs == 1:
        for pick, fr_cell in enumerate(frate):
            cellinfo_row = pick_cellinfo(cellinfo, pick)
            df_part = _cluster_sel_process_cell(
                fr_cell, compare, cluster_entry_pval, stat_fun, n_permutations,
                n_stat_permutations, min_cluster_pval, df_cluster, correct_window,
                cellinfo_row, calculate_pev, calculate_dos, calculate_peak_pev,
                baseline_window
            )
            df_parts.append(df_part)
            pbar.update(1)
    else:
        from joblib import Parallel, delayed

        df_parts = Parallel(n_jobs=n_jobs)(
            delayed(_cluster_sel_process_cell)(
                frate.isel(cell=pick), compare, cluster_entry_pval, stat_fun,
                n_permutations, n_stat_permutations, min_cluster_pval,
                df_cluster, correct_window, pick_cellinfo(cellinfo, pick),
                calculate_pev, calculate_dos, calculate_peak_pev,
                baseline_window
            ) for pick in range(n_cells)
        )

    # make sure that the dataframe columns are of the right type
    df_cluster = pd.concat(df_parts, ignore_index=True)
    df_cluster = df_cluster.infer_objects()
    return df_cluster


def _cluster_sel_process_cell(fr_cell, compare, cluster_entry_pval,
        stat_fun, n_permutations, n_stat_permutations, min_cluster_pval,
        df_cluster, correct_window, cellinfo_row, calculate_pev,
        calculate_dos, calculate_peak_pev, baseline_window):
    from .stats import cluster_based_test

    # TODO - pass relevant arrays (not sure what I meant here ...)
    _, clusters, pvals = cluster_based_test(
        fr_cell, compare=compare, cluster_entry_pval=cluster_entry_pval,
        paired=False, stat_fun=stat_fun, n_permutations=n_permutations,
        n_stat_permutations=n_stat_permutations, progress=False)

    # process clusters
    df_part = _characterize_clusters(
        fr_cell, clusters, pvals, min_cluster_pval, df_cluster,
        correct_window, cellinfo_row, compare, calculate_dos,
        calculate_pev, calculate_peak_pev, baseline_window
    )

    return df_part


# TODO: the df could have correct types from the start
def _init_df_cluster(calculate_pev, calculate_dos, calculate_peak_pev,
                     baseline_window, cellinfo=None):
    '''Initialize dataframe for storing cluster information.'''
    add_cols = ['pval', 'window', 'preferred', 'n_preferred', 'FR_preferred']
    cols = ['cell']

    if cellinfo is not None and len(cellinfo) > 0:
        cols = cols + cellinfo.columns.tolist()
    cols += add_cols

    if calculate_pev:
        cols += ['PEV']
    if calculate_dos:
        cols += ['DoS']
    if calculate_peak_pev:
        cols += ['peak_PEV']
    if baseline_window is not None:
        cols += ['FR_vs_baseline']

    df_cluster = pd.DataFrame(columns=cols)
    return df_cluster


def _which_copy_cellinfo(frate, copy_cellinfo):
    '''Determine which cell information to copy to the results dataframe.'''
    do_copy_cellinfo = (
        (isinstance(copy_cellinfo, bool) and copy_cellinfo)
        or (isinstance(copy_cellinfo, list) and len(copy_cellinfo) > 0)
    )
    if do_copy_cellinfo:
        cellinfo = cellinfo_from_xarray(frate)

        if cellinfo is not None and len(cellinfo) > 0:
            if isinstance(copy_cellinfo, bool):
                copy_cellinfo = cellinfo.columns.tolist()
            else:
                copy_cellinfo_has_not = [col for col in copy_cellinfo
                                         if col not in cellinfo.columns]
                if len(copy_cellinfo_has_not) > 0:
                    raise ValueError('Some columns in copy_cellinfo are not '
                                     'present in the cellinfo dataframe: '
                                     f'{copy_cellinfo_has_not}')

                cellinfo = cellinfo.loc[:, copy_cellinfo]
        else:
            cellinfo = None
    else:
        cellinfo = None

    return cellinfo


def _characterize_cluster(fr_cell, cluster_mask, cluster_pval, df_cluster,
                          correct_window, ord_idx, cellinfo_row, compare,
                          calculate_dos, calculate_pev, calculate_peak_pev,
                          baseline_window):
    '''Characterize a single cluster.'''
    import xarray as xr

    # get cluster time window
    twin = fr_cell.time[cluster_mask].values[[0, -1]]
    twin_str = '{:.03f} - {:.03f}'.format(*twin)
    tmin, tmax = twin + correct_window

    df_cluster.loc[0, 'cell'] = fr_cell.cell.item()
    df_cluster.loc[0, 'cluster'] = ord_idx + 1
    df_cluster.loc[0, 'pval'] = cluster_pval
    df_cluster.loc[0, 'window'] = twin_str

    # copy info from cellinfo
    if cellinfo_row is not None:
        for col in cellinfo_row.index:
            df_cluster.loc[0, col] = cellinfo_row[col]

    # calculate depth of selectivity for each selective window
    frate_avg = fr_cell.sel(
        time=slice(tmin, tmax)
        ).mean(dim='time')

    if baseline_window is not None:
        frate_bsln = fr_cell.sel(
            time=slice(baseline_window[0], baseline_window[1])
            ).mean(dim='time')

    if calculate_dos:
        depth, preferred = depth_of_selectivity(
            frate_avg, groupby=compare)
        if isinstance(depth, xr.DataArray):
            depth = depth.item()
    else:
        preferred = frate_avg.groupby(compare).mean(dim='trial')

    # TODO - this also could be moved outside
    # find preferred categories
    perc_pref = preferred / preferred.max()
    pref_idx = np.where(perc_pref >= 0.75)[0]
    perc_pref_sel = perc_pref.values[pref_idx].argsort()[::-1]

    # TODO - use category labels in preferred!
    pref = pref_idx[perc_pref_sel].tolist()
    pref_str = str(pref)

    # calculate PEV and peak PEV
    if calculate_pev:
        pev = explained_variance(
            frate_avg, compare).item()

    if calculate_peak_pev:
        peak_pev = explained_variance(
            fr_cell.sel(time=slice(tmin, tmax)),
            compare
            ).max().item()

    if baseline_window is not None:
        FR_vs_bsln = (preferred.max().item()
                        / frate_bsln.mean().item())

    df_cluster.loc[0, 'preferred'] = pref_str
    df_cluster.loc[0, 'n_preferred'] = len(pref)
    df_cluster.loc[0, 'FR_preferred'] = preferred.max().item()

    if calculate_dos:
        df_cluster.loc[0, 'DoS'] = depth

    if calculate_pev:
        df_cluster.loc[0, 'PEV'] = pev

    if calculate_peak_pev:
        df_cluster.loc[0, 'peak_PEV'] = peak_pev

    if baseline_window is not None:
        df_cluster.loc[0, 'FR_vs_baseline'] = FR_vs_bsln

    return df_cluster


def _characterize_clusters(fr_cell, clusters, pvals, min_cluster_pval,
                          df_cluster, correct_window, cellinfo_row,
                          compare, calculate_dos, calculate_pev,
                          calculate_peak_pev, baseline_window):
    '''Characterize all clusters.'''
    df_clst = list()
    n_clusters = len(pvals)
    if n_clusters > 0:
        # select clusters to save in df
        good_clst = pvals <= min_cluster_pval
        clst_idx = np.where(good_clst)[0]

        for ord_idx, idx in enumerate(clst_idx):
            df_part = _characterize_cluster(
                fr_cell, clusters[idx], pvals[idx], df_cluster.copy(),
                correct_window, ord_idx, cellinfo_row, compare,
                calculate_dos, calculate_pev, calculate_peak_pev,
                baseline_window
            )
            df_clst.append(df_part)

    if len(df_clst) == 0:
        df_clst = df_cluster.copy()
    else:
        df_clst = pd.concat(df_clst, ignore_index=True)

    return df_clst


def assess_selectivity(df_cluster, min_cluster_p=0.05,
                       window_of_interest=(0.1, 1), min_time_in_window=0.2,
                       min_depth_of_selectivity=None, min_pev=None,
                       min_peak_pev=None, min_FR_vs_baseline=None,
                       min_FR_preferred=None):
    '''
    Assess selectivity of clusters based on various criteria.

    Parameters
    ----------
    df_cluster : pandas.DataFrame
        Dataframe with cluster information.
    min_cluster_p : float
        Minimum p value for a cluster to be considered selective. The default
        is ``0.05``.
    window_of_interest : tuple of float
        Time window of interest. The default is ``(0.1, 1)``.
    min_time_in_window : float
        Minimum time spent in the window of interest for a cluster to be
        considered selective. The default is ``0.2``.
    min_depth_of_selectivity : float
        Minimum depth of selectivity for a cluster to be considered selective.
    min_pev : float
        Minimum percentage of explained variance (PEV) for a cluster to be
        considered selective.
    min_peak_pev : float
        Minimum peak PEV for a cluster to be considered selective.
    min_FR_vs_baseline : float
        Minimum firing rate vs baseline for a cluster to be considered
        selective.
    min_FR_preferred : float
        Minimum firing rate for the preferred category for a cluster to be
        considered selective.

    Returns
    -------
    df_cluster : pandas.DataFrame
        Dataframe with cluster information, including a column ``'selective'``
        that indicates whether the cluster is selective based on the specified
        criteria.
    '''
<<<<<<< HEAD
=======
    # skip if no clusters, adding empty columns
    n_rows = df_cluster.shape[0]
    if n_rows == 0:
        df_cluster['selective'] = None
        if min_time_in_window is not None:
            df_cluster['in_toi'] = None
        return df_cluster

>>>>>>> 8fdc577d
    pval_msk = df_cluster.pval <= min_cluster_p

    def eval_column(column_name, min_value):
        msk = (np.ones_like(pval_msk) if min_value is None
               else df_cluster[column_name] >= min_value)
        return msk

    if min_time_in_window is not None:
        df_cluster = compute_time_in_window(df_cluster, window_of_interest)
        in_toi_msk = df_cluster.in_toi >= min_time_in_window
    else:
        in_toi_msk = np.ones_like(pval_msk)

    dos_msk = eval_column('DoS', min_depth_of_selectivity)
    pev_msk = eval_column('PEV', min_pev)
    peak_pev_msk = eval_column('peak_PEV', min_peak_pev)
    fr_vs_bsln_msk = eval_column('FR_vs_baseline', min_FR_vs_baseline)
    fr_pref_msk = eval_column('FR_preferred', min_FR_preferred)

    # check if cluster time window can be deemed as selective
    is_sel = (pval_msk & pev_msk & in_toi_msk & dos_msk & peak_pev_msk
              & fr_vs_bsln_msk & fr_pref_msk)

    df_cluster['selective'] = is_sel
    return df_cluster


def _compute_time_in_window(clst_window, window_of_interest):
    '''Compute time spent in the window of interest for a cluster.'''
    # clst_limits = times[cluster_mask].values[[0, -1]]
    twin = [0., 0.]
    clst_limits = _parse_window(clst_window)
    twin[0] = min(max(window_of_interest[0], clst_limits[0]),
                      window_of_interest[1])
    twin[1] = max(min(window_of_interest[1], clst_limits[1]),
                      window_of_interest[0])
    return twin[1] - twin[0]


def _parse_window(window_str):
    start, fin = [float(x) for x in window_str.split(' - ')]
    return start, fin


def compute_time_in_window(df_cluster, window_of_interest):
    '''
    Compute time spent in the window of interest for each cluster.

    Parameters
    ----------
    df_cluster : pandas.DataFrame
        Dataframe with cluster information.
    window_of_interest : tuple of float
        Time window of interest.

    Returns
    -------
    df_cluster : pandas.DataFrame
        Dataframe with cluster information, including time spent in the window
        of interest.
    '''
    df_cluster.loc[:, 'in_toi'] = df_cluster.window.apply(
        _compute_time_in_window, args=(window_of_interest,))
    return df_cluster


# CONSIDER: selectivity as list of names / dict of lists of names ?
# RENAME: select_cells, as it can be used with various other cell-selection
#         criteria
# CONSIDER dataset case ...
# CONSIDER: too complicated, try to simplify
def pick_selective(frate, selectivity, threshold=None, session_coord='sub'):
    # one xarray and session_coord is None: assumes one subject
    #    - if same order of cells -> simple bool selection
    #    - if different order -> select by unique cell names
    #    raise Warning that can be silenced with ``session_coord=False``
    # one xarray and session_coord is not None: assumes multiple subjects
    #    - ...
    #    - ...
    # dictionary of xarrays: assumes multiple subjects/sessions, one per key
    import xarray as xr

    frate_xarr = isinstance(frate, xr.DataArray)

    if threshold is not None:
        selectivity = threshold_selectivity(selectivity, threshold)

    if frate_xarr:
        has_session_coord = session_coord in frate.coords
        same_cells = (frate.cell.values == selectivity.cell.values).all()

        if not has_session_coord:
            same_sessions = True
        else:
            same_sessions = (frate[session_coord].values
                             == selectivity[session_coord].values).all()

        # if same_cells and same_sessions:
        if same_cells and same_sessions:
            fr_sel = frate.isel(cell=np.where(selectivity)[0])
        else:
            # TODO: check if same sessions but with different order (or maybe
            #       that all sessions from frate are in selectivity)
            # if has_session_coord but not same_sessions / cells:
            fr_list = list()
            for ses, fr in frate.groupby(session_coord):
                stat_ses = selectivity.query({'cell': f'{session_coord} == "{ses}"'})
                sel_cell = stat_ses.cell.values[stat_ses.values]
                fr_sel = fr.sel(cell=sel_cell)
                fr_list.append(fr_sel)
            fr_sel = xr.concat(fr_list, dim='cell')
    elif isinstance(frate, dict):
        assert isinstance(selectivity, xr.DataArray)
        assert session_coord is not None

        # iterate over sessions
        fr_sel = dict()
        for ses, sel in selectivity.groupby(session_coord):
            if not sel.any():
                continue

            fr_ses = frate[ses].copy()
            same_cells = (fr_ses.cell.values == sel.cell.values).all()
            # raise warning when not same_cells ?
            # use what is below or fr_ses.sel(cell=sel) ?
            if same_cells:
                fr_sel[ses] = fr_ses.isel(cell=np.where(sel)[0])
            else:
                sel_cell = sel.cell.values[sel.values]
                fr_sel[ses] = fr_ses.sel(cell=sel_cell)

        return fr_sel


<<<<<<< HEAD
# CONSIDER: when threshold is Real, then > threshold and < -threshold
=======
>>>>>>> 8fdc577d
def threshold_selectivity(selectivity, threshold):
    '''Threshold selectivity statistics generating boolean selectivity.

    Parameters
    ----------
    selectivity : xarray.DataArray
        Selectivity statistic.
    threshold : float | xarray.DataArray
        Threshold value. If a float, selectivity values above the threshold are
        considered significant. If an xarray.DataArray, the threshold can be
        different for positive and negative values.

    Returns
    -------
    selected : xarray.DataArray
        Boolean array indicating whether the selectivity is above the
        threshold.
    '''
    import xarray as xr

    if isinstance(threshold, Real):
        return np.abs(selectivity) > threshold
    elif isinstance(threshold, xr.DataArray):
        has_pos, has_neg = False, False
        if 'pos' in threshold.coords['tail']:
            has_pos = True
<<<<<<< HEAD
            above = selectivity > threshold.sel(tail='pos')

        if 'neg' in threshold.coords['tail']:
            has_neg = True
            below = selectivity < threshold.sel(tail='neg')
=======
            use_thresh = (threshold.sel(tail='pos')
                          if 'tail' in threshold.dims else threshold)
            above = selectivity > use_thresh

        if 'neg' in threshold.coords['tail']:
            has_neg = True
            use_thresh = (threshold.sel(tail='neg')
                          if 'tail' in threshold.dims else threshold)
            below = selectivity < use_thresh
>>>>>>> 8fdc577d

        has_both = has_pos and has_neg
        selected = (
            (above | below) if has_both else
            above if has_pos else
            below
        )
        return selected
<<<<<<< HEAD


def compute_percent_selective(selectivity, threshold=None, dist=None,
                              percentile=None, tail='both', groupby=None):
    '''
    Selectivity can be:
    * boolean array / xarray (already thresholded)
    * xarray with the selectivity statistic (requires thresholding)
    * xarray.Dataset containing the selectivity statistic, the threshold and
        the null distribution (requires thresholding)

    if percentiles is not defined (default None) and selectivity is not already
    a boolean array, threshold must be defined. Either in the threshold keyword
    argument or in the selectivity xarray.Dataset as 'thresh' variable.
    '''
    import xarray as xr

    has_perc = percentile is not None
    has_dist = dist is not None
    if isinstance(selectivity, xr.Dataset):
        if 'thresh' in selectivity and threshold is None and not has_perc:
            threshold = selectivity['thresh']
        if 'dist' in selectivity and dist is None:
            has_dist = True
            dist = selectivity['dist']

        selectivity = selectivity['stat']

    if has_perc:
        assert has_dist, ('percentile threshold requires passing a null '
                          'distribution in the "dist" argument or dist '
                          'variable being present in the selectivity '
                          'xarray.Dataset.')
        from .stats import find_percentile_threshold
        threshold = find_percentile_threshold(dist, percentile, tail=tail)

    # if no threshold at this point - assume selectivity is already bool
    if threshold is None:
        assert selectivity.dtype == bool, ('If no threshold or percentile is '
                                           'passed, the selectivity must be a '
                                           'boolean array.')
        sel = selectivity
        perm_sel = None
    else:
        sel = threshold_selectivity(selectivity, threshold)
        if has_dist:
            # if we have a reference distribution (null), we can do the same
            # for the permuted data
            perm_sel = threshold_selectivity(dist, threshold)
        else:
            perm_sel = None
    n_cells = len(selectivity.cell)

    n_total = sel.copy()
    n_total.values = np.ones(n_cells)

    if groupby is not None:
        n_tot = n_total.groupby(groupby).sum(dim='cell')
        n_sig = sel.groupby(groupby).sum(dim='cell')
        if has_dist and threshold is not None:
            n_sig_perm = perm_sel.groupby(groupby).sum(dim='cell')
    else:
=======
    else:
        raise ValueError('Threshold must be a float or xarray.DataArray.')


def compute_percent_selective(selectivity, threshold=None, dist=None,
                              percentile=None, tail='both', groupby=None):
    '''
    Selectivity can be:
    * boolean xarray (already thresholded)
    * xarray with the selectivity statistic (requires threshold argument)
    * xarray.Dataset containing the selectivity statistic, the threshold and
        the null distribution (will be thrsholded, unless percentile is
        defined)

    if percentiles is not defined (default None) and selectivity is not already
    a boolean array, threshold must be defined. Either in the threshold keyword
    argument or in the selectivity xarray.Dataset as 'thresh' variable.
    '''
    import xarray as xr

    # selectivity has to be DataArray or Dataset
    if not isinstance(selectivity, (xr.DataArray, xr.Dataset)):
        raise TypeError('`selectivity` must be an xarray.DataArray or '
                        f'xarray.Dataset. Got {type(selectivity)}.')

    # test that dims are ['cell'] or ['cell', 'time']
    if not selectivity.dims[0] == 'cell':
        raise ValueError('Selectivity must have "cell" as the first dimension')

    has_perc = percentile is not None
    has_dist = dist is not None

    if isinstance(selectivity, xr.Dataset):
        if 'thresh' in selectivity and threshold is None and not has_perc:
            threshold = selectivity['thresh']
        if 'dist' in selectivity and dist is None:
            has_dist = True
            dist = selectivity['dist']

        selectivity = selectivity['stat']

    if has_perc:
        assert has_dist, ('percentile threshold requires passing a null '
                          'distribution in the "dist" argument or dist '
                          'variable being present in the selectivity '
                          'xarray.Dataset.')
        from .stats import find_percentile_threshold
        threshold = find_percentile_threshold(dist, percentile, tail=tail)

    # if no threshold at this point - assume selectivity is already bool
    if threshold is None:
        assert selectivity.dtype == bool, ('If no threshold or percentile is '
                                           'passed, the selectivity must be a '
                                           'boolean array.')
        sel = selectivity
        perm_sel = None
    else:
        sel = threshold_selectivity(selectivity, threshold)
        if has_dist:
            # if we have a reference distribution (null), we can do the same
            # for the permuted data
            perm_sel = threshold_selectivity(dist, threshold)
        else:
            perm_sel = None
    n_cells = len(selectivity.cell)

    n_total = sel.copy()
    n_total.values = np.ones(n_total.shape, dtype=int)

    if groupby is not None:
        n_tot = n_total.groupby(groupby).sum(dim='cell')
        n_sig = sel.groupby(groupby).sum(dim='cell')
        if has_dist and threshold is not None:
            n_sig_perm = perm_sel.groupby(groupby).sum(dim='cell')
    else:
>>>>>>> 8fdc577d
        n_tot = n_total.sum(dim='cell')
        n_sig = sel.sum(dim='cell')
        if has_dist and threshold is not None:
            n_sig_perm = perm_sel.sum(dim='cell')

    perc_sel = (n_sig / n_tot) * 100.

    if has_dist and threshold is not None:
        from .stats import find_percentile_threshold
        perc_sel_perm = (n_sig_perm / n_tot) * 100.
        perm_thresh = find_percentile_threshold(
<<<<<<< HEAD
            perm_data, percentile=95, tail='pos', perm_dim=0
=======
            perc_sel_perm, percentile=95, tail='pos', perm_dim=0
>>>>>>> 8fdc577d
        )
        # TODO - return Dataset
        return perc_sel, perm_thresh, perc_sel_perm
    else:
        return perc_sel


# TODO: create apply_dict function (with out_type='dict' or 'xarray' etc.)
def compute_selectivity_multisession(frate, compare=None, select=None,
                                     n_perm=1_000, n_jobs=1):
    import xarray as xr
    assert isinstance(frate, dict)

    all_results = list()
    sessions = list(frate.keys())
    for ses in sessions:
        fr = frate[ses]

        # trial selection
        if select is not None:
            fr = fr.query({'trial': select})

        fr = assign_session_coord(fr, ses, dim_name='cell', ses_name='sub')

        results = compute_selectivity_continuous(
            fr, compare=compare, n_perm=n_perm, n_jobs=n_jobs)
        all_results.append(results)

    # concatenate
    all_results = xr.concat(all_results, dim='cell')

    return all_results


# TODO: compare with time resolved selectivity
def compute_selectivity_windows(spk, windows=None, compare='image',
                                baseline=None, test='kruskal', n_perm=2000,
                                progress=True):
    '''
    Compute selectivity for each cell in specific time windows.

    Parameters
    ----------
    spk : SpikeEpochs
        Spike epochs object.
    windows : dict of tuples
        Dictionary with keys being the names of the windows and values being
        ``(start, end)`` tuples of window time limits in seconds.
    compare : str
        Metadata category to compare. Defaults to ``'image'``. If ``None``,
        the average firing rate is compared to the baseline.
    baseline : None | xarray.DataArray
        Baseline firing rate to compare to.
    test : str
        Test to use for computing selectivity. Can be ``'kruskal'`` or
        ``'permut'``. Defaults to ``'kruskal'``.
    n_perm : int
        Number of permutations to use for permutation test.
    progress : bool | str
        Whether to show a progress bar. If string, it can be ``'text'`` for
        text progress bar or ``'notebook'`` for a notebook progress bar.

    Returns
    -------
    selectivity : dict of pandas.DataFrame
        Dictionary of dataframes with selectivity for each cell. Each
        dictionary key and each dataframe corresponds to a time window of given
        name.
    '''
    from scipy.stats import kruskal
    from sarna.utils import progressbar

    use_test = kruskal if test == 'kruskal' else permutation_test
    test_args = {'n_perm': n_perm} if test == 'permut' else {}

    if windows is None:
        windows = {'early': (0.1, 0.6), 'late': (0.6, 1.1)}

    columns = ['neuron', 'region', f'{test}_stat', f'{test}_pvalue', 'DoS']
    has_region = 'region' in spk.cellinfo
    if not has_region:
        columns.pop(1)

    if compare is not None:
        level_labels = np.unique(spk.metadata[compare])
        n_levels = len(level_labels)
        level_cols = [f'FR_{compare}{lb}' for lb in level_labels]
        level_cols_norm = (list() if baseline is None else
                        [f'nFR_{compare}{lb}' for lb in level_labels])
        columns += level_cols + level_cols_norm
    else:
        columns += ['FR_baseline', 'FR_condition', 'nFR_condition']

    frate, df = dict(), dict()
    for name, limits in windows.items():
        frate[name] = spk.spike_rate(tmin=limits[0], tmax=limits[1],
                                     step=False)
        df[name] = pd.DataFrame(columns=columns)

    n_cells = len(spk)
    n_windows = len(windows.keys())
    pbar = progressbar(progress, total=n_cells * n_windows)
    for cell_idx in range(n_cells):
        if has_region:
            brain_region = spk.cellinfo.loc[cell_idx, 'region']

        for window in windows.keys():
            if has_region:
                df[window].loc[cell_idx, 'region'] = brain_region
            df[window].loc[cell_idx, 'neuron'] = spk.cell_names[cell_idx]

            if not (frate[window][cell_idx].values > 0).any():
                stat, pvalue = np.nan, 1.
            elif compare is not None:
                data = [arr.values for label, arr in
                        frate[window][cell_idx].groupby(compare)]
                stat, pvalue = use_test(*data, **test_args)
            elif compare is None and baseline is not None:
                data = [frate[window][cell_idx].values,
                        baseline[cell_idx].values]
                stat, pvalue = use_test(*data, **test_args)

            df[window].loc[cell_idx, f'{test}_stat'] = stat
            df[window].loc[cell_idx, f'{test}_pvalue'] = pvalue

            # compute DoS
            if compare is not None:
                dos, avg = depth_of_selectivity(frate[window][cell_idx],
                                                by=compare)
                preferred = int(avg.argmax(dim=compare).item())
                df[window].loc[cell_idx, 'DoS'] = dos.item()
                df[window].loc[cell_idx, 'preferred'] = preferred

                # other preferred?
                perc_of_max = avg / avg[preferred]
                other_pref = ((perc_of_max < 1.) & (perc_of_max >= 0.75))
                if other_pref.any().item():
                    txt = ','.join([str(x) for x in np.where(other_pref)[0]])
                else:
                    txt = ''
                df[window].loc[cell_idx, 'preferred_second'] = txt

            # save firing rate
            if baseline is not None:
                base_fr = baseline[cell_idx].mean(dim='trial').item()
                if base_fr == 0:
                    if compare is not None and (avg > 0).any().item():
                        base_fr = avg[avg > 0].min().item()
                    else:
                        base_fr = 1.

            if compare is not None:
                for idx in range(n_levels):
                    fr = avg[idx].item()
                    level = avg.coords[compare][idx].item()
                    df[window].loc[cell_idx, f'FR_{compare}{level}'] = fr

                    if baseline is not None:
                        nfr = fr / base_fr
                        df[window].loc[cell_idx, f'nFR_{compare}{level}'] = nfr
            else:
                average_fr = frate[window][cell_idx].mean(dim='trial').item()
                df[window].loc[cell_idx, 'FR_baseline'] = base_fr
                df[window].loc[cell_idx, 'FR_condition'] = average_fr
                df[window].loc[cell_idx, 'nFR_condition'] = average_fr / base_fr
            pbar.update(1)
    pbar.close()

    for window in windows.keys():
        df[window] = df[window].infer_objects()
        if compare is not None:
            # TODO: not sure if this is the right way to do in all cases
            df[window].loc[:, 'preferred'] = (
                df[window]['preferred'].astype('int'))

    return df, frate<|MERGE_RESOLUTION|>--- conflicted
+++ resolved
@@ -576,8 +576,6 @@
         that indicates whether the cluster is selective based on the specified
         criteria.
     '''
-<<<<<<< HEAD
-=======
     # skip if no clusters, adding empty columns
     n_rows = df_cluster.shape[0]
     if n_rows == 0:
@@ -586,7 +584,6 @@
             df_cluster['in_toi'] = None
         return df_cluster
 
->>>>>>> 8fdc577d
     pval_msk = df_cluster.pval <= min_cluster_p
 
     def eval_column(column_name, min_value):
@@ -721,10 +718,6 @@
         return fr_sel
 
 
-<<<<<<< HEAD
-# CONSIDER: when threshold is Real, then > threshold and < -threshold
-=======
->>>>>>> 8fdc577d
 def threshold_selectivity(selectivity, threshold):
     '''Threshold selectivity statistics generating boolean selectivity.
 
@@ -751,13 +744,6 @@
         has_pos, has_neg = False, False
         if 'pos' in threshold.coords['tail']:
             has_pos = True
-<<<<<<< HEAD
-            above = selectivity > threshold.sel(tail='pos')
-
-        if 'neg' in threshold.coords['tail']:
-            has_neg = True
-            below = selectivity < threshold.sel(tail='neg')
-=======
             use_thresh = (threshold.sel(tail='pos')
                           if 'tail' in threshold.dims else threshold)
             above = selectivity > use_thresh
@@ -767,7 +753,6 @@
             use_thresh = (threshold.sel(tail='neg')
                           if 'tail' in threshold.dims else threshold)
             below = selectivity < use_thresh
->>>>>>> 8fdc577d
 
         has_both = has_pos and has_neg
         selected = (
@@ -776,17 +761,19 @@
             below
         )
         return selected
-<<<<<<< HEAD
+    else:
+        raise ValueError('Threshold must be a float or xarray.DataArray.')
 
 
 def compute_percent_selective(selectivity, threshold=None, dist=None,
                               percentile=None, tail='both', groupby=None):
     '''
     Selectivity can be:
-    * boolean array / xarray (already thresholded)
-    * xarray with the selectivity statistic (requires thresholding)
+    * boolean xarray (already thresholded)
+    * xarray with the selectivity statistic (requires threshold argument)
     * xarray.Dataset containing the selectivity statistic, the threshold and
-        the null distribution (requires thresholding)
+        the null distribution (will be thrsholded, unless percentile is
+        defined)
 
     if percentiles is not defined (default None) and selectivity is not already
     a boolean array, threshold must be defined. Either in the threshold keyword
@@ -794,8 +781,18 @@
     '''
     import xarray as xr
 
+    # selectivity has to be DataArray or Dataset
+    if not isinstance(selectivity, (xr.DataArray, xr.Dataset)):
+        raise TypeError('`selectivity` must be an xarray.DataArray or '
+                        f'xarray.Dataset. Got {type(selectivity)}.')
+
+    # test that dims are ['cell'] or ['cell', 'time']
+    if not selectivity.dims[0] == 'cell':
+        raise ValueError('Selectivity must have "cell" as the first dimension')
+
     has_perc = percentile is not None
     has_dist = dist is not None
+
     if isinstance(selectivity, xr.Dataset):
         if 'thresh' in selectivity and threshold is None and not has_perc:
             threshold = selectivity['thresh']
@@ -831,7 +828,7 @@
     n_cells = len(selectivity.cell)
 
     n_total = sel.copy()
-    n_total.values = np.ones(n_cells)
+    n_total.values = np.ones(n_total.shape, dtype=int)
 
     if groupby is not None:
         n_tot = n_total.groupby(groupby).sum(dim='cell')
@@ -839,83 +836,6 @@
         if has_dist and threshold is not None:
             n_sig_perm = perm_sel.groupby(groupby).sum(dim='cell')
     else:
-=======
-    else:
-        raise ValueError('Threshold must be a float or xarray.DataArray.')
-
-
-def compute_percent_selective(selectivity, threshold=None, dist=None,
-                              percentile=None, tail='both', groupby=None):
-    '''
-    Selectivity can be:
-    * boolean xarray (already thresholded)
-    * xarray with the selectivity statistic (requires threshold argument)
-    * xarray.Dataset containing the selectivity statistic, the threshold and
-        the null distribution (will be thrsholded, unless percentile is
-        defined)
-
-    if percentiles is not defined (default None) and selectivity is not already
-    a boolean array, threshold must be defined. Either in the threshold keyword
-    argument or in the selectivity xarray.Dataset as 'thresh' variable.
-    '''
-    import xarray as xr
-
-    # selectivity has to be DataArray or Dataset
-    if not isinstance(selectivity, (xr.DataArray, xr.Dataset)):
-        raise TypeError('`selectivity` must be an xarray.DataArray or '
-                        f'xarray.Dataset. Got {type(selectivity)}.')
-
-    # test that dims are ['cell'] or ['cell', 'time']
-    if not selectivity.dims[0] == 'cell':
-        raise ValueError('Selectivity must have "cell" as the first dimension')
-
-    has_perc = percentile is not None
-    has_dist = dist is not None
-
-    if isinstance(selectivity, xr.Dataset):
-        if 'thresh' in selectivity and threshold is None and not has_perc:
-            threshold = selectivity['thresh']
-        if 'dist' in selectivity and dist is None:
-            has_dist = True
-            dist = selectivity['dist']
-
-        selectivity = selectivity['stat']
-
-    if has_perc:
-        assert has_dist, ('percentile threshold requires passing a null '
-                          'distribution in the "dist" argument or dist '
-                          'variable being present in the selectivity '
-                          'xarray.Dataset.')
-        from .stats import find_percentile_threshold
-        threshold = find_percentile_threshold(dist, percentile, tail=tail)
-
-    # if no threshold at this point - assume selectivity is already bool
-    if threshold is None:
-        assert selectivity.dtype == bool, ('If no threshold or percentile is '
-                                           'passed, the selectivity must be a '
-                                           'boolean array.')
-        sel = selectivity
-        perm_sel = None
-    else:
-        sel = threshold_selectivity(selectivity, threshold)
-        if has_dist:
-            # if we have a reference distribution (null), we can do the same
-            # for the permuted data
-            perm_sel = threshold_selectivity(dist, threshold)
-        else:
-            perm_sel = None
-    n_cells = len(selectivity.cell)
-
-    n_total = sel.copy()
-    n_total.values = np.ones(n_total.shape, dtype=int)
-
-    if groupby is not None:
-        n_tot = n_total.groupby(groupby).sum(dim='cell')
-        n_sig = sel.groupby(groupby).sum(dim='cell')
-        if has_dist and threshold is not None:
-            n_sig_perm = perm_sel.groupby(groupby).sum(dim='cell')
-    else:
->>>>>>> 8fdc577d
         n_tot = n_total.sum(dim='cell')
         n_sig = sel.sum(dim='cell')
         if has_dist and threshold is not None:
@@ -927,11 +847,7 @@
         from .stats import find_percentile_threshold
         perc_sel_perm = (n_sig_perm / n_tot) * 100.
         perm_thresh = find_percentile_threshold(
-<<<<<<< HEAD
-            perm_data, percentile=95, tail='pos', perm_dim=0
-=======
             perc_sel_perm, percentile=95, tail='pos', perm_dim=0
->>>>>>> 8fdc577d
         )
         # TODO - return Dataset
         return perc_sel, perm_thresh, perc_sel_perm
